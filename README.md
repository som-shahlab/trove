--- conflicted
+++ resolved
@@ -1,12 +1,8 @@
 # Trove
-<<<<<<< HEAD
 ### NOTE: This is branch is depricated and is currently being refactored into master
-=======
 [![DOI](https://zenodo.org/badge/316359795.svg)](https://zenodo.org/badge/latestdoi/316359795)
 ### NOTE: This is branch is depricated and being refactored into master
 
->>>>>>> 1b71f23f
- 
 Tools for weakly supervised sequence labeling and span classification in biomedical text. Code is provided for training and evaluating Snorkel models for unsupervised ensembling of dictionary and other heuristic methods of labeling text.
  
 **Benchmark Tasks**
